--- conflicted
+++ resolved
@@ -2,8 +2,4 @@
   nginxplus: true
   image:
     repository: nginx-plus-ingress
-<<<<<<< HEAD
-    tag: "1.11.0"
-=======
-    tag: "1.11.1"
->>>>>>> 32745366
+    tag: "1.11.1"